{
  "name": "lagoon-cli-wrapper",
  "version": "1.0.0",
  "description": "A CLI wrapper for Lagoon CLI",
  "main": "index.mjs",
  "scripts": {
    "start": "node index.mjs",
    "lint": "eslint . --ext .mjs",
    "lint:fix": "eslint . --ext .mjs --fix",
    "lint:report": "eslint . --ext .mjs -f json -o eslint-report.json",
    "test": "NODE_OPTIONS=--experimental-vm-modules jest"
  },
  "keywords": [
    "lagoon",
    "cli"
  ],
  "author": "",
  "license": "MIT",
  "dependencies": {
    "@eslint/js": "^9.34.0",
    "@inquirer/prompts": "^7.8.4",
    "chalk": "^5.3.0",
    "clipboardy": "^4.0.0",
    "commander": "^14.0.0",
<<<<<<< HEAD
    "eslint": "^9.24.0",
    "eslint-plugin-n": "^17.21.3",
=======
    "eslint": "^9.34.0",
    "eslint-plugin-n": "^17.18.0",
>>>>>>> fab07d88
    "globals": "^16.1.0",
    "js-yaml": "^4.1.0",
    "ora": "^8.2.0"
  },
  "engine": {
    "node": ">22"
  },
  "devDependencies": {
    "jest": "^29.7.0"
  },
  "type": "module"
}<|MERGE_RESOLUTION|>--- conflicted
+++ resolved
@@ -22,13 +22,8 @@
     "chalk": "^5.3.0",
     "clipboardy": "^4.0.0",
     "commander": "^14.0.0",
-<<<<<<< HEAD
-    "eslint": "^9.24.0",
+    "eslint": "^9.34.0",
     "eslint-plugin-n": "^17.21.3",
-=======
-    "eslint": "^9.34.0",
-    "eslint-plugin-n": "^17.18.0",
->>>>>>> fab07d88
     "globals": "^16.1.0",
     "js-yaml": "^4.1.0",
     "ora": "^8.2.0"
